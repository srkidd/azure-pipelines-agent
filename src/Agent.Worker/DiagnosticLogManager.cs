// Copyright (c) Microsoft Corporation.
// Licensed under the MIT License.

using Agent.Sdk;
using System;
using System.Collections.Generic;
using System.IO;
using System.IO.Compression;
using System.Text;
using Microsoft.TeamFoundation.DistributedTask.WebApi;
using Microsoft.VisualStudio.Services.Agent.Util;
using Microsoft.VisualStudio.Services.Agent.Capabilities;
using Microsoft.Win32;
using System.Diagnostics;
using System.Linq;
using System.Globalization;
using System.Threading;
using System.Threading.Tasks;
using Pipelines = Microsoft.TeamFoundation.DistributedTask.Pipelines;

namespace Microsoft.VisualStudio.Services.Agent.Worker
{
    [ServiceLocator(Default = typeof(DiagnosticLogManager))]
    public interface IDiagnosticLogManager : IAgentService
    {
        Task UploadDiagnosticLogsAsync(IExecutionContext executionContext,
                                  Pipelines.AgentJobRequestMessage message,
                                  DateTime jobStartTimeUtc);
    }

    // This class manages gathering data for support logs, zipping the data, and uploading it.
    // The files are created with the following folder structure:
    // ..\_layout\_work\_temp
    //      \[job name]-support (supportRootFolder)
    //          \files (supportFolder)
    //              ...
    //          support.zip
    public sealed class DiagnosticLogManager : AgentService, IDiagnosticLogManager
    {
        public async Task UploadDiagnosticLogsAsync(IExecutionContext executionContext,
                                         Pipelines.AgentJobRequestMessage message,
                                         DateTime jobStartTimeUtc)
        {
            ArgUtil.NotNull(executionContext, nameof(executionContext));
            ArgUtil.NotNull(message, nameof(message));

            executionContext.Debug("Starting diagnostic file upload.");

            // Setup folders
            // \_layout\_work\_temp\[jobname-support]
            executionContext.Debug("Setting up diagnostic log folders.");
            string tempDirectory = HostContext.GetDirectory(WellKnownDirectory.Temp);
            ArgUtil.Directory(tempDirectory, nameof(tempDirectory));

            string supportRootFolder = Path.Combine(tempDirectory, message.JobName + "-support");
            Directory.CreateDirectory(supportRootFolder);

            // \_layout\_work\_temp\[jobname-support]\files
            executionContext.Debug("Creating diagnostic log files folder.");
            string supportFilesFolder = Path.Combine(supportRootFolder, "files");
            Directory.CreateDirectory(supportFilesFolder);

            // Create the environment file
            // \_layout\_work\_temp\[jobname-support]\files\environment.txt
            var configurationStore = HostContext.GetService<IConfigurationStore>();
            AgentSettings settings = configurationStore.GetSettings();
            int agentId = settings.AgentId;
            string agentName = settings.AgentName;
            int poolId = settings.PoolId;

            executionContext.Debug("Creating diagnostic log environment file.");
            string environmentFile = Path.Combine(supportFilesFolder, "environment.txt");
            string content = await GetEnvironmentContent(agentId, agentName, message.Steps);
            File.WriteAllText(environmentFile, content);

            // Create the capabilities file
            var capabilitiesManager = HostContext.GetService<ICapabilitiesManager>();
            Dictionary<string, string> capabilities = await capabilitiesManager.GetCapabilitiesAsync(configurationStore.GetSettings(), default(CancellationToken));
            executionContext.Debug("Creating capabilities file.");
            string capabilitiesFile = Path.Combine(supportFilesFolder, "capabilities.txt");
            string capabilitiesContent = GetCapabilitiesContent(capabilities);
            File.WriteAllText(capabilitiesFile, capabilitiesContent);

            // Copy worker diag log files
            List<string> workerDiagLogFiles = GetWorkerDiagLogFiles(HostContext.GetDirectory(WellKnownDirectory.Diag), jobStartTimeUtc);
            executionContext.Debug($"Copying {workerDiagLogFiles.Count()} worker diag logs.");

            foreach (string workerLogFile in workerDiagLogFiles)
            {
                ArgUtil.File(workerLogFile, nameof(workerLogFile));

                string destination = Path.Combine(supportFilesFolder, Path.GetFileName(workerLogFile));
                File.Copy(workerLogFile, destination);
            }

            // Copy agent diag log files
            List<string> agentDiagLogFiles = GetAgentDiagLogFiles(HostContext.GetDirectory(WellKnownDirectory.Diag), jobStartTimeUtc);
            executionContext.Debug($"Copying {agentDiagLogFiles.Count()} agent diag logs.");

            foreach (string agentLogFile in agentDiagLogFiles)
            {
                ArgUtil.File(agentLogFile, nameof(agentLogFile));

                string destination = Path.Combine(supportFilesFolder, Path.GetFileName(agentLogFile));
                File.Copy(agentLogFile, destination);
            }

            // Read and add to logs waagent.conf settings on Linux
            if (PlatformUtil.RunningOnLinux)
            {
                executionContext.Debug("Dumping of waagent.conf file");
                string waagentDumpFile = Path.Combine(supportFilesFolder, "waagentConf.txt");

                string configFileName = "waagent.conf";
                try
                {
                    string filePath = Directory.GetFiles("/etc", configFileName).FirstOrDefault();
                    if (!string.IsNullOrWhiteSpace(filePath))
                    {
                        string waagentContent = File.ReadAllText(filePath);

                        File.AppendAllText(waagentDumpFile, "waagent.conf settings");
                        File.AppendAllText(waagentDumpFile, Environment.NewLine);
                        File.AppendAllText(waagentDumpFile, waagentContent);
                        
                        executionContext.Debug("Dumping waagent.conf file is completed.");
                    }
                    else
                    {
                        executionContext.Warning("waagent.conf file wasn't found. Dumping was not done.");
                    }
                }
                catch (Exception ex)
                {
                    string warningMessage = $"Dumping of waagent.conf was not completed successfully. Error message: {ex.Message}";
                    executionContext.Warning(warningMessage);
                }
            }
            
            // Copy cloud-init log files from linux machines
            if (PlatformUtil.RunningOnLinux)
            {
                executionContext.Debug("Dumping cloud-init logs.");

                string resultLogs = await DumpCloudInitLogs(jobStartTimeUtc, HostContext.GetDirectory(WellKnownDirectory.Diag));
                executionContext.Debug(resultLogs);

                executionContext.Debug("Dumping cloud-init logs is ended.");
            }

            // Copy event logs for windows machines
            if (PlatformUtil.RunningOnWindows)
            {
                executionContext.Debug("Dumping event viewer logs for current job.");

                try
                {
                    string eventLogsFile = $"{HostContext.GetDirectory(WellKnownDirectory.Diag)}/EventViewer-{ jobStartTimeUtc.ToString("yyyyMMdd-HHmmss") }.log";
                    await DumpCurrentJobEventLogs(executionContext, eventLogsFile, jobStartTimeUtc);

                    string destination = Path.Combine(supportFilesFolder, Path.GetFileName(eventLogsFile));
                    File.Copy(eventLogsFile, destination);
                }
                catch (Exception ex)
                {
                    executionContext.Debug("Failed to dump event viewer logs. Skipping.");
                    executionContext.Debug($"Error message: {ex}");
                }
            }

            executionContext.Debug("Zipping diagnostic files.");

            string buildNumber = executionContext.Variables.Build_Number ?? "UnknownBuildNumber";
            string buildName = $"Build {buildNumber}";
            string phaseName = executionContext.Variables.System_PhaseDisplayName ?? "UnknownPhaseName";

            // zip the files
            string diagnosticsZipFileName = $"{buildName}-{phaseName}.zip";
            string diagnosticsZipFilePath = Path.Combine(supportRootFolder, diagnosticsZipFileName);
            ZipFile.CreateFromDirectory(supportFilesFolder, diagnosticsZipFilePath);

            // upload the json metadata file
            executionContext.Debug("Uploading diagnostic metadata file.");
            string metadataFileName = $"diagnostics-{buildName}-{phaseName}.json";
            string metadataFilePath = Path.Combine(supportFilesFolder, metadataFileName);
            string phaseResult = GetTaskResultAsString(executionContext.Result);

            IOUtil.SaveObject(new DiagnosticLogMetadata(agentName, agentId, poolId, phaseName, diagnosticsZipFileName, phaseResult), metadataFilePath);

            executionContext.QueueAttachFile(type: CoreAttachmentType.DiagnosticLog, name: metadataFileName, filePath: metadataFilePath);

            executionContext.QueueAttachFile(type: CoreAttachmentType.DiagnosticLog, name: diagnosticsZipFileName, filePath: diagnosticsZipFilePath);

            executionContext.Debug("Diagnostic file upload complete.");
        }

        /// <summary>
        /// Dumping cloud-init logs to diag folder of agent if cloud-init is installed on current machine.
        /// </summary>
        /// <param name="jobStartTimeUtc">Job start time</param>
        /// <param name="diagFolder">Path to agent diag folder</param>
        /// <returns>Returns the method execution logs</returns>
        private async Task<string> DumpCloudInitLogs(DateTime jobStartTimeUtc, string diagFolder)
        {
            var builder = new StringBuilder();
            string cloudInit = WhichUtil.Which("cloud-init", trace: Trace);
            if (string.IsNullOrEmpty(cloudInit))
            {
                return "Cloud-init isn't found on current machine.";
            }

            string resultName = $"cloudinit-{jobStartTimeUtc.ToString("yyyyMMdd-HHmmss")}-logs.tar.gz";
            string arguments = $"collect-logs -t \"{diagFolder}/{resultName}\"";

            try
            {
                using (var processInvoker = HostContext.CreateService<IProcessInvoker>())
                {
                    processInvoker.OutputDataReceived += (object sender, ProcessDataReceivedEventArgs args) =>
                    {
                        builder.AppendLine(args.Data);
                    };

                    processInvoker.ErrorDataReceived += (object sender, ProcessDataReceivedEventArgs args) =>
                    {
                        builder.AppendLine(args.Data);
                    };

                    await processInvoker.ExecuteAsync(
                        workingDirectory: HostContext.GetDirectory(WellKnownDirectory.Bin),
                        fileName: cloudInit,
                        arguments: arguments,
                        environment: null,
                        requireExitCodeZero: false,
                        outputEncoding: null,
                        killProcessOnCancel: false,
                        cancellationToken: default(CancellationToken));
                }
            }
            catch (Exception ex)
            {
                builder.AppendLine(ex.Message);
            }
            return builder.ToString();
        }

        private string GetCapabilitiesContent(Dictionary<string, string> capabilities)
        {
            var builder = new StringBuilder();

            builder.AppendLine("Capabilities");
            builder.AppendLine("");

            foreach (string key in capabilities.Keys)
            {
                builder.Append(key);

                if (!string.IsNullOrEmpty(capabilities[key]))
                {
                    builder.Append($" = {capabilities[key]}");
                }

                builder.AppendLine();
            }

            return builder.ToString();
        }

        private string GetTaskResultAsString(TaskResult? taskResult)
        {
            if (!taskResult.HasValue) { return "Unknown"; }

            return taskResult.ToString();
        }

        // The current solution is a hack. We need to rethink this and find a better one.
        // The list of worker log files isn't available from the logger. It's also nested several levels deep.
        // For this solution we deduce the applicable worker log files by comparing their create time to the start time of the job.
        private List<string> GetWorkerDiagLogFiles(string diagFolder, DateTime jobStartTimeUtc)
        {
            // Get all worker log files with a timestamp equal or greater than the start of the job
            var workerLogFiles = new List<string>();
            var directoryInfo = new DirectoryInfo(diagFolder);

            // Sometimes the timing is off between the job start time and the time the worker log file is created.
            // This adds a small buffer that provides some leeway in case the worker log file was created slightly
            // before the time we log as job start time.
            int bufferInSeconds = -30;
            DateTime searchTimeUtc = jobStartTimeUtc.AddSeconds(bufferInSeconds);

            foreach (FileInfo file in directoryInfo.GetFiles().Where(f => f.Name.StartsWith("Worker_")))
            {
                // The format of the logs is:
                // Worker_20171003-143110-utc.log
                DateTime fileCreateTime = DateTime.ParseExact(s: file.Name.Substring(startIndex: 7, length: 15), format: "yyyyMMdd-HHmmss", provider: CultureInfo.InvariantCulture);

                if (fileCreateTime >= searchTimeUtc)
                {
                    workerLogFiles.Add(file.FullName);
                }
            }

            return workerLogFiles;
        }

        private List<string> GetAgentDiagLogFiles(string diagFolder, DateTime jobStartTimeUtc)
        {
            // Get the newest agent log file that created just before the start of the job
            var agentLogFiles = new List<string>();
            var directoryInfo = new DirectoryInfo(diagFolder);

            // The agent log that record the start point of the job should created before the job start time.
            // The agent log may get paged if it reach size limit.
            // We will only need upload 1 agent log file in 99%.
            // There might be 1% we need to upload 2 agent log files.
            String recentLog = null;
            DateTime recentTimeUtc = DateTime.MinValue;

            foreach (FileInfo file in directoryInfo.GetFiles().Where(f => f.Name.StartsWith("Agent_")))
            {
                // The format of the logs is:
                // Agent_20171003-143110-utc.log
                if (DateTime.TryParseExact(s: file.Name.Substring(startIndex: 6, length: 15), format: "yyyyMMdd-HHmmss", provider: CultureInfo.InvariantCulture, style: DateTimeStyles.None, result: out DateTime fileCreateTime))
                {
                    // always add log file created after the job start.
                    if (fileCreateTime >= jobStartTimeUtc)
                    {
                        agentLogFiles.Add(file.FullName);
                    }
                    else if (fileCreateTime > recentTimeUtc)
                    {
                        recentLog = file.FullName;
                        recentTimeUtc = fileCreateTime;
                    }
                }
            }

            if (!String.IsNullOrEmpty(recentLog))
            {
                agentLogFiles.Add(recentLog);
            }

            return agentLogFiles;
        }

        private async Task<string> GetEnvironmentContent(int agentId, string agentName, IList<Pipelines.JobStep> steps)
        {
            if (PlatformUtil.RunningOnWindows)
            {
                return await GetEnvironmentContentWindows(agentId, agentName, steps);
            }
            return await GetEnvironmentContentNonWindows(agentId, agentName, steps);
        }

        private async Task<string> GetEnvironmentContentWindows(int agentId, string agentName, IList<Pipelines.JobStep> steps)
        {
            var builder = new StringBuilder();

            builder.AppendLine($"Environment file created at(UTC): {DateTime.UtcNow}"); // TODO: Format this like we do in other places.
            builder.AppendLine($"Agent Version: {BuildConstants.AgentPackage.Version}");
            builder.AppendLine($"Agent Id: {agentId}");
            builder.AppendLine($"Agent Name: {agentName}");
            builder.AppendLine($"OS: {System.Runtime.InteropServices.RuntimeInformation.OSDescription}");
            builder.AppendLine("Steps:");

            foreach (Pipelines.TaskStep task in steps.OfType<Pipelines.TaskStep>())
            {
                builder.AppendLine($"\tName: {task.Reference.Name} Version: {task.Reference.Version}");
            }

            // windows defender on/off
            builder.AppendLine($"Defender enabled: {IsDefenderEnabled()}");

            // firewall on/off
            builder.AppendLine($"Firewall enabled: {IsFirewallEnabled()}");

            // $psversiontable
            builder.AppendLine("Powershell Version Info:");
            builder.AppendLine(await GetPsVersionInfo());

            builder.AppendLine(await GetLocalGroupMembership());

            return builder.ToString();
        }

        // Returns whether or not Windows Defender is running.
        private bool IsDefenderEnabled()
        {
            return Process.GetProcessesByName("MsMpEng.exe").FirstOrDefault() != null;
        }

        // Returns whether or not the Windows firewall is enabled.
        private bool IsFirewallEnabled()
        {
            try
            {
                using (RegistryKey key = Registry.LocalMachine.OpenSubKey("System\\CurrentControlSet\\Services\\SharedAccess\\Parameters\\FirewallPolicy\\StandardProfile"))
                {
                    if (key == null) { return false; }

                    Object o = key.GetValue("EnableFirewall");
                    if (o == null) { return false; }

                    int firewall = (int)o;
                    if (firewall == 1) { return true; }
                    return false;
                }
            }
            catch
            {
                return false;
            }
        }

        private async Task<string> GetPsVersionInfo()
        {
            var builder = new StringBuilder();

            string powerShellExe = HostContext.GetService<IPowerShellExeUtil>().GetPath();
            string arguments = @"Write-Host ($PSVersionTable | Out-String)";
            using (var processInvoker = HostContext.CreateService<IProcessInvoker>())
            {
                processInvoker.OutputDataReceived += (object sender, ProcessDataReceivedEventArgs args) =>
                {
                    builder.AppendLine(args.Data);
                };

                processInvoker.ErrorDataReceived += (object sender, ProcessDataReceivedEventArgs args) =>
                {
                    builder.AppendLine(args.Data);
                };

                await processInvoker.ExecuteAsync(
                    workingDirectory: HostContext.GetDirectory(WellKnownDirectory.Bin),
                    fileName: powerShellExe,
                    arguments: arguments,
                    environment: null,
                    requireExitCodeZero: false,
                    outputEncoding: null,
                    killProcessOnCancel: false,
                    cancellationToken: default(CancellationToken));
            }

            return builder.ToString();
        }

<<<<<<< HEAD
        private async Task<string> GetEnvironmentContentNonWindows(int agentId, string agentName, IList<Pipelines.JobStep> steps)
=======
        /// <summary>
        /// Gathers a list of local group memberships for the current user.
        /// </summary>
        private async Task<string> GetLocalGroupMembership()
        {
            var builder = new StringBuilder();

            string powerShellExe = HostContext.GetService<IPowerShellExeUtil>().GetPath();

            string scriptFile = Path.Combine(HostContext.GetDirectory(WellKnownDirectory.Bin), "powershell", "Get-LocalGroupMembership.ps1").Replace("'", "''");
            ArgUtil.File(scriptFile, nameof(scriptFile));
            string arguments = $@"-NoLogo -Sta -NoProfile -NonInteractive -ExecutionPolicy Unrestricted -Command "". '{scriptFile}'""";

            try
            {
                using (var processInvoker = HostContext.CreateService<IProcessInvoker>())
                {
                    processInvoker.OutputDataReceived += (object sender, ProcessDataReceivedEventArgs args) =>
                    {
                        builder.AppendLine(args.Data);
                    };

                    processInvoker.ErrorDataReceived += (object sender, ProcessDataReceivedEventArgs args) =>
                    {
                        builder.AppendLine(args.Data);
                    };

                    await processInvoker.ExecuteAsync(
                        workingDirectory: HostContext.GetDirectory(WellKnownDirectory.Bin),
                        fileName: powerShellExe,
                        arguments: arguments,
                        environment: null,
                        requireExitCodeZero: false,
                        outputEncoding: null,
                        killProcessOnCancel: false,
                        cancellationToken: default(CancellationToken));
                }
            }
            catch (Exception ex)
            {
                builder.AppendLine(ex.Message);
            }

            return builder.ToString();
        }

        private string GetEnvironmentContentNonWindows(int agentId, string agentName, IList<Pipelines.JobStep> steps)
>>>>>>> bcb4556c
        {
            var builder = new StringBuilder();

            builder.AppendLine($"Environment file created at(UTC): {DateTime.UtcNow}"); // TODO: Format this like we do in other places.
            builder.AppendLine($"Agent Version: {BuildConstants.AgentPackage.Version}");
            builder.AppendLine($"Agent Id: {agentId}");
            builder.AppendLine($"Agent Name: {agentName}");
            builder.AppendLine($"OS: {System.Runtime.InteropServices.RuntimeInformation.OSDescription}");
            builder.AppendLine($"User groups: {await GetUserGroupsOnNonWindows()}");
            builder.AppendLine("Steps:");

            foreach (Pipelines.TaskStep task in steps.OfType<Pipelines.TaskStep>())
            {
                builder.AppendLine($"\tName: {task.Reference.Name} Version: {task.Reference.Version}");
            }

            return builder.ToString();
        }

<<<<<<< HEAD
        /// <summary>
        ///  Get user groups on a non-windows platform using core utility "id".
        /// </summary>
        /// <returns>Returns the string with user groups</returns>
        private async Task<string> GetUserGroupsOnNonWindows()
        {
            var idUtil = WhichUtil.Which("id");
            var stringBuilder = new StringBuilder();
            try
            {
                using (var processInvoker = HostContext.CreateService<IProcessInvoker>())
                {
                    processInvoker.OutputDataReceived += (object sender, ProcessDataReceivedEventArgs mes) =>
                    {
                        stringBuilder.AppendLine(mes.Data);
                    };
                    processInvoker.ErrorDataReceived += (object sender, ProcessDataReceivedEventArgs mes) =>
                    {
                        stringBuilder.AppendLine(mes.Data);
                    };

                    await processInvoker.ExecuteAsync(
                        workingDirectory: HostContext.GetDirectory(WellKnownDirectory.Bin),
                        fileName: idUtil,
                        arguments: "-nG",
                        environment: null,
                        requireExitCodeZero: false,
                        outputEncoding: null,
                        killProcessOnCancel: false,
                        cancellationToken: default(CancellationToken)
                    );
                }
            }
            catch(Exception ex)
            {
                stringBuilder.AppendLine(ex.Message);
            }

            return stringBuilder.ToString();
=======
        // Collects Windows event logs that appeared during the job execution.
        // Dumps the gathered info into a separate file since the logs are long.
        private async Task DumpCurrentJobEventLogs(IExecutionContext executionContext, string logFile, DateTime jobStartTimeUtc)
        {
            string powerShellExe = HostContext.GetService<IPowerShellExeUtil>().GetPath();
            string arguments = $@"
                Get-WinEvent -ListLog * `
                | ForEach-Object {{ Get-WinEvent -ErrorAction SilentlyContinue -FilterHashtable @{{ LogName=$_.LogName; StartTime='{ jobStartTimeUtc.ToLocalTime() }'; EndTime='{ DateTime.Now }';}} }} `
                | Format-List > { logFile }";
            using (var processInvoker = HostContext.CreateService<IProcessInvoker>())
            {
                await processInvoker.ExecuteAsync(
                    workingDirectory: HostContext.GetDirectory(WellKnownDirectory.Bin),
                    fileName: powerShellExe,
                    arguments: arguments,
                    environment: null,
                    requireExitCodeZero: false,
                    outputEncoding: null,
                    killProcessOnCancel: false,
                    cancellationToken: default(CancellationToken));
            }
>>>>>>> bcb4556c
        }
    }
}<|MERGE_RESOLUTION|>--- conflicted
+++ resolved
@@ -444,9 +444,6 @@
             return builder.ToString();
         }
 
-<<<<<<< HEAD
-        private async Task<string> GetEnvironmentContentNonWindows(int agentId, string agentName, IList<Pipelines.JobStep> steps)
-=======
         /// <summary>
         /// Gathers a list of local group memberships for the current user.
         /// </summary>
@@ -493,8 +490,7 @@
             return builder.ToString();
         }
 
-        private string GetEnvironmentContentNonWindows(int agentId, string agentName, IList<Pipelines.JobStep> steps)
->>>>>>> bcb4556c
+        private async Task<string> GetEnvironmentContentNonWindows(int agentId, string agentName, IList<Pipelines.JobStep> steps)
         {
             var builder = new StringBuilder();
 
@@ -514,7 +510,6 @@
             return builder.ToString();
         }
 
-<<<<<<< HEAD
         /// <summary>
         ///  Get user groups on a non-windows platform using core utility "id".
         /// </summary>
@@ -554,7 +549,8 @@
             }
 
             return stringBuilder.ToString();
-=======
+        }
+
         // Collects Windows event logs that appeared during the job execution.
         // Dumps the gathered info into a separate file since the logs are long.
         private async Task DumpCurrentJobEventLogs(IExecutionContext executionContext, string logFile, DateTime jobStartTimeUtc)
@@ -576,7 +572,6 @@
                     killProcessOnCancel: false,
                     cancellationToken: default(CancellationToken));
             }
->>>>>>> bcb4556c
         }
     }
 }