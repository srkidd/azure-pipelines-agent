// Copyright (c) Microsoft Corporation.
// Licensed under the MIT License.

using Pipelines = Microsoft.TeamFoundation.DistributedTask.Pipelines;
using Microsoft.VisualStudio.Services.Agent.Util;
using System;
using System.Collections.Generic;
using System.IO;
using System.Linq;
using Microsoft.TeamFoundation.DistributedTask.Pipelines;
using Agent.Sdk.Knob;

namespace Microsoft.VisualStudio.Services.Agent.Worker.Build
{
    public sealed class BuildJobExtension : JobExtension
    {
        public override Type ExtensionType => typeof(IJobExtension);
        public override HostTypes HostType => HostTypes.Build;

        public override IStep GetExtensionPreJobStep(IExecutionContext jobContext)
        {
            return null;
        }

        public override IStep GetExtensionPostJobStep(IExecutionContext jobContext)
        {
            return null;
        }

        // 1. use source provide to solve path, if solved result is rooted, return full path.
        // 2. prefix default path root (build.sourcesDirectory), if result is rooted, return full path.
        public override string GetRootedPath(IExecutionContext context, string path)
        {
            string rootedPath = null;
            TryGetRepositoryInfo(context, out RepositoryInfo repoInfo);

            if (repoInfo.SourceProvider != null &&
                repoInfo.PrimaryRepository != null &&
                StringUtil.ConvertToBoolean(repoInfo.PrimaryRepository.Properties.Get<string>("__AZP_READY")))
            {
                path = repoInfo.SourceProvider.GetLocalPath(context, repoInfo.PrimaryRepository, path) ?? string.Empty;
                Trace.Info($"Build JobExtension resolving path use source provide: {path}");

                if (!string.IsNullOrEmpty(path) &&
                    path.IndexOfAny(Path.GetInvalidPathChars()) < 0 &&
                    Path.IsPathRooted(path))
                {
                    try
                    {
                        rootedPath = Path.GetFullPath(path);
                        Trace.Info($"Path resolved by source provider is a rooted path, return absolute path: {rootedPath}");
                        return rootedPath;
                    }
                    catch (Exception ex)
                    {
                        Trace.Info($"Path resolved by source provider is a rooted path, but it is not a full qualified path: {path}");
                        Trace.Error(ex);
                    }
                }
            }

            string defaultPathRoot = null;
            if (RepositoryUtil.HasMultipleCheckouts(context.JobSettings))
            {
                // If there are multiple checkouts, set the default directory to the sources root folder (_work/1/s)
                defaultPathRoot = context.Variables.Get(Constants.Variables.Build.SourcesDirectory);
                Trace.Info($"The Default Path Root of Build JobExtension is build.sourcesDirectory: {defaultPathRoot}");
            }
            else if (repoInfo.PrimaryRepository != null)
            {
                // If there is only one checkout/repository, set it to the repository path
                defaultPathRoot = repoInfo.PrimaryRepository.Properties.Get<string>(Pipelines.RepositoryPropertyNames.Path);
                Trace.Info($"The Default Path Root of Build JobExtension is repository.path: {defaultPathRoot}");
            }

            if (defaultPathRoot != null && defaultPathRoot.IndexOfAny(Path.GetInvalidPathChars()) < 0 &&
                path != null && path.IndexOfAny(Path.GetInvalidPathChars()) < 0)
            {
                path = Path.Combine(defaultPathRoot, path);
                Trace.Info($"After prefix Default Path Root provide by JobExtension: {path}");
                if (Path.IsPathRooted(path))
                {
                    try
                    {
                        rootedPath = Path.GetFullPath(path);
                        Trace.Info($"Return absolute path after prefix DefaultPathRoot: {rootedPath}");
                        return rootedPath;
                    }
                    catch (Exception ex)
                    {
                        Trace.Error(ex);
                        Trace.Info($"After prefix Default Path Root provide by JobExtension, the Path is a rooted path, but it is not full qualified, return the path: {path}.");
                        return path;
                    }
                }
            }

            return rootedPath;
        }

        public override void ConvertLocalPath(IExecutionContext context, string localPath, out string repoName, out string sourcePath)
        {
            repoName = "";
            TryGetRepositoryInfoFromLocalPath(context, localPath, out RepositoryInfo repoInfo);

            // If no repo was found, send back an empty repo with original path.
            sourcePath = localPath;

            if (!string.IsNullOrEmpty(localPath) &&
                File.Exists(localPath) &&
                repoInfo.PrimaryRepository != null &&
                repoInfo.SourceProvider != null)
            {
                // If we found a repo, calculate the relative path to the file
                var repoPath = repoInfo.PrimaryRepository.Properties.Get<string>(Pipelines.RepositoryPropertyNames.Path);
                if (!string.IsNullOrEmpty(repoPath))
                {
                    sourcePath = IOUtil.MakeRelative(localPath, repoPath);
                }
            }
        }

        // Prepare build directory
        // Set all build related variables
        public override void InitializeJobExtension(IExecutionContext executionContext, IList<Pipelines.JobStep> steps, Pipelines.WorkspaceOptions workspace)
        {
            // Validate args.
            Trace.Entering();
            ArgUtil.NotNull(executionContext, nameof(executionContext));

            // This flag can be false for jobs like cleanup artifacts.
            // If syncSources = false, we will not set source related build variable, not create build folder, not sync source.
            bool syncSources = executionContext.Variables.Build_SyncSources ?? true;
            if (!syncSources)
            {
                Trace.Info($"{Constants.Variables.Build.SyncSources} = false, we will not set source related build variable, not create build folder and not sync source");
                return;
            }

            // We set the variables based on the 'self' repository
            if (!TryGetRepositoryInfo(executionContext, out RepositoryInfo repoInfo))
            {
                throw new Exception(StringUtil.Loc("SupportedRepositoryEndpointNotFound"));
            }

            executionContext.Debug($"Triggering repository: {repoInfo.TriggeringRepository.Properties.Get<string>(Pipelines.RepositoryPropertyNames.Name)}. repository type: {repoInfo.TriggeringRepository.Type}");

            // Set the repo variables.
            if (!string.IsNullOrEmpty(repoInfo.TriggeringRepository.Id)) // TODO: Move to const after source artifacts PR is merged.
            {
                executionContext.SetVariable(Constants.Variables.Build.RepoId, repoInfo.TriggeringRepository.Id);
            }

            executionContext.SetVariable(Constants.Variables.Build.RepoName, repoInfo.TriggeringRepository.Properties.Get<string>(Pipelines.RepositoryPropertyNames.Name));
            executionContext.SetVariable(Constants.Variables.Build.RepoProvider, ConvertToLegacyRepositoryType(repoInfo.TriggeringRepository.Type));
            executionContext.SetVariable(Constants.Variables.Build.RepoUri, repoInfo.TriggeringRepository.Url?.AbsoluteUri);

            // Prepare the build directory.
            executionContext.Output(StringUtil.Loc("PrepareBuildDir"));
            var directoryManager = HostContext.GetService<IBuildDirectoryManager>();
            TrackingConfig trackingConfig = directoryManager.PrepareDirectory(
                executionContext,
                executionContext.Repositories,
                workspace);

            string _workDirectory = HostContext.GetDirectory(WellKnownDirectory.Work);
            string pipelineWorkspaceDirectory = Path.Combine(_workDirectory, trackingConfig.BuildDirectory);

            UpdateCheckoutTasksAndVariables(executionContext, steps, pipelineWorkspaceDirectory);

            // Get default value for RepoLocalPath variable
            string selfRepoPath = GetDefaultRepoLocalPathValue(executionContext, steps, trackingConfig, repoInfo);

            // Set the directory variables.
            executionContext.Output(StringUtil.Loc("SetBuildVars"));
            executionContext.SetVariable(Constants.Variables.Agent.BuildDirectory, pipelineWorkspaceDirectory, isFilePath: true);
            executionContext.SetVariable(Constants.Variables.System.ArtifactsDirectory, Path.Combine(_workDirectory, trackingConfig.ArtifactsDirectory), isFilePath: true);
            executionContext.SetVariable(Constants.Variables.System.DefaultWorkingDirectory, Path.Combine(_workDirectory, trackingConfig.SourcesDirectory), isFilePath: true);
            executionContext.SetVariable(Constants.Variables.Common.TestResultsDirectory, Path.Combine(_workDirectory, trackingConfig.TestResultsDirectory), isFilePath: true);
            executionContext.SetVariable(Constants.Variables.Build.BinariesDirectory, Path.Combine(_workDirectory, trackingConfig.BuildDirectory, Constants.Build.Path.BinariesDirectory), isFilePath: true);
            executionContext.SetVariable(Constants.Variables.Build.SourcesDirectory, Path.Combine(_workDirectory, trackingConfig.SourcesDirectory), isFilePath: true);
            executionContext.SetVariable(Constants.Variables.Build.StagingDirectory, Path.Combine(_workDirectory, trackingConfig.ArtifactsDirectory), isFilePath: true);
            executionContext.SetVariable(Constants.Variables.Build.ArtifactStagingDirectory, Path.Combine(_workDirectory, trackingConfig.ArtifactsDirectory), isFilePath: true);
            executionContext.SetVariable(Constants.Variables.Build.RepoLocalPath, Path.Combine(_workDirectory, selfRepoPath), isFilePath: true);
            executionContext.SetVariable(Constants.Variables.Pipeline.Workspace, pipelineWorkspaceDirectory, isFilePath: true);
        }

        private void UpdateCheckoutTasksAndVariables(IExecutionContext executionContext, IList<JobStep> steps, string pipelineWorkspaceDirectory)
        {
            bool? submoduleCheckout = null;
            // RepoClean may be set from the server, so start with the server value
            bool? repoCleanFromServer = executionContext.Variables.GetBoolean(Constants.Variables.Build.RepoClean);
            // The value for the global clean option will be set in this variable based on Self repository clean input if the global value weren't set by the server
            bool? repoCleanFromSelf = null;

            var checkoutTasks = steps.Where(x => x.IsCheckoutTask()).Select(x => x as TaskStep).ToList();
            var hasOnlyOneCheckoutTask = checkoutTasks.Count == 1;
            foreach (var checkoutTask in checkoutTasks)
            {
                if (!checkoutTask.Inputs.TryGetValue(PipelineConstants.CheckoutTaskInputs.Repository, out string repositoryAlias))
                {
                    // If the checkout task isn't associated with a repo, just skip it
                    Trace.Info($"Checkout task {checkoutTask.Name} does not have a repository property.");
                    continue;
                }

                // Update the checkout "Clean" property for all repos, if the variable was set by the server.
                if (repoCleanFromServer.HasValue)
                {
                    checkoutTask.Inputs[PipelineConstants.CheckoutTaskInputs.Clean] = repoCleanFromServer.Value.ToString();
                }

                Trace.Info($"Checking repository name {repositoryAlias}");
                // If this is the primary repository, use it to get the variable values
                // A repository is considered the primary one if the name is 'self' or if there is only
                // one checkout task. This is because Designer builds set the name of the repository something
                // other than 'self'
                if (hasOnlyOneCheckoutTask || RepositoryUtil.IsPrimaryRepositoryName(repositoryAlias))
                {
                    submoduleCheckout = checkoutTask.Inputs.ContainsKey(PipelineConstants.CheckoutTaskInputs.Submodules);
                    if (!repoCleanFromServer.HasValue && checkoutTask.Inputs.TryGetValue(PipelineConstants.CheckoutTaskInputs.Clean, out string cleanInputValue))
                    {
                        repoCleanFromSelf = Boolean.TryParse(cleanInputValue, out bool cleanValue) ? cleanValue : true;
                    }
                }

                // Update the checkout task display name if not already set
                if (string.IsNullOrEmpty(checkoutTask.DisplayName) ||
                    string.Equals(checkoutTask.DisplayName, "Checkout", StringComparison.OrdinalIgnoreCase) ||      // this is the default for jobs
                    string.Equals(checkoutTask.DisplayName, checkoutTask.Name, StringComparison.OrdinalIgnoreCase)) // this is the default for deployment jobs
                {
                    var repository = RepositoryUtil.GetRepository(executionContext.Repositories, repositoryAlias);
                    if (repository != null)
                    {
                        string repoName = repository.Properties.Get<string>(RepositoryPropertyNames.Name);
                        string version = RepositoryUtil.TrimStandardBranchPrefix(repository.Properties.Get<string>(RepositoryPropertyNames.Ref));
                        string path = null;
                        if (checkoutTask.Inputs.ContainsKey(PipelineConstants.CheckoutTaskInputs.Path))
                        {
                            path = checkoutTask.Inputs[PipelineConstants.CheckoutTaskInputs.Path];
                        }
                        else
                        {
                            path = IOUtil.MakeRelative(repository.Properties.Get<string>(RepositoryPropertyNames.Path), pipelineWorkspaceDirectory);
                        }
                        checkoutTask.DisplayName = StringUtil.Loc("CheckoutTaskDisplayNameFormat", repoName, version, path);
                    }
                    else
                    {
                        Trace.Info($"Checkout task {checkoutTask.Name} has a repository property {repositoryAlias} that does not match any repository resource.");
                    }
                }
            }

            // Set variables
            if (submoduleCheckout.HasValue)
            {
                executionContext.SetVariable(Constants.Variables.Build.RepoGitSubmoduleCheckout, submoduleCheckout.Value.ToString());
            }

<<<<<<< HEAD
            executionContext.SetVariable(Constants.Variables.Build.RepoClean, repoCleanFromSelf.HasValue ? repoCleanFromSelf.Value.ToString() : "False");
=======
            // This condition is for maintaining backward compatibility.
            // Remove the if-else condition and keep only the context inside the 'else' to set the default value in future releases.
            if (AgentKnobs.DisableCleanRepoDefaultValue.GetValue(UtilKnobValueContext.Instance()).AsBoolean())
            {
                if (repoCleanFromSelf.HasValue)
                {
                    executionContext.SetVariable(Constants.Variables.Build.RepoClean, repoCleanFromSelf.Value.ToString());
                }
            }
            else
            {
                executionContext.SetVariable(Constants.Variables.Build.RepoClean, repoCleanFromSelf.HasValue ? repoCleanFromSelf.Value.ToString() : "False");
            }
>>>>>>> 693f71e0
        }

        private bool TryGetRepositoryInfoFromLocalPath(IExecutionContext executionContext, string localPath, out RepositoryInfo repoInfo)
        {
            // Return the matching repository resource and its source provider.
            Trace.Entering();
            var repo = RepositoryUtil.GetRepositoryForLocalPath(executionContext.Repositories, localPath);
            repoInfo = new RepositoryInfo
            {
                PrimaryRepository = repo,
                SourceProvider = GetSourceProvider(executionContext, repo),
            };

            return repoInfo.SourceProvider != null;
        }

        private bool TryGetRepositoryInfo(IExecutionContext executionContext, out RepositoryInfo repoInfo)
        {
            // Return the matching repository resource and its source provider.
            Trace.Entering();
            var primaryRepo = RepositoryUtil.GetPrimaryRepository(executionContext.Repositories);
            var triggeringRepo = RepositoryUtil.GetTriggeringRepository(executionContext.Repositories);
            repoInfo = new RepositoryInfo
            {
                PrimaryRepository = primaryRepo,
                TriggeringRepository = triggeringRepo,
                SourceProvider = GetSourceProvider(executionContext, primaryRepo),
            };

            return repoInfo.SourceProvider != null;
        }

        private ISourceProvider GetSourceProvider(IExecutionContext executionContext, RepositoryResource repository)
        {
            if (repository != null)
            {
                var extensionManager = HostContext.GetService<IExtensionManager>();
                List<ISourceProvider> sourceProviders = extensionManager.GetExtensions<ISourceProvider>();
                var sourceProvider = sourceProviders.FirstOrDefault(x => string.Equals(x.RepositoryType, repository.Type, StringComparison.OrdinalIgnoreCase));
                return sourceProvider;
            }

            return null;
        }

        private string ConvertToLegacyRepositoryType(string pipelineRepositoryType)
        {
            if (String.Equals(pipelineRepositoryType, Pipelines.RepositoryTypes.Bitbucket, StringComparison.OrdinalIgnoreCase))
            {
                return "Bitbucket";
            }
            else if (String.Equals(pipelineRepositoryType, Pipelines.RepositoryTypes.ExternalGit, StringComparison.OrdinalIgnoreCase))
            {
                return "Git";
            }
            else if (String.Equals(pipelineRepositoryType, Pipelines.RepositoryTypes.Git, StringComparison.OrdinalIgnoreCase))
            {
                return "TfsGit";
            }
            else if (String.Equals(pipelineRepositoryType, Pipelines.RepositoryTypes.GitHub, StringComparison.OrdinalIgnoreCase))
            {
                return "GitHub";
            }
            else if (String.Equals(pipelineRepositoryType, Pipelines.RepositoryTypes.GitHubEnterprise, StringComparison.OrdinalIgnoreCase))
            {
                return "GitHubEnterprise";
            }
            else if (String.Equals(pipelineRepositoryType, Pipelines.RepositoryTypes.Svn, StringComparison.OrdinalIgnoreCase))
            {
                return "Svn";
            }
            else if (String.Equals(pipelineRepositoryType, Pipelines.RepositoryTypes.Tfvc, StringComparison.OrdinalIgnoreCase))
            {
                return "TfsVersionControl";
            }
            else
            {
                throw new NotSupportedException(pipelineRepositoryType);
            }
        }

        private string GetDefaultRepoLocalPathValue(IExecutionContext executionContext, IList<Pipelines.JobStep> steps, TrackingConfig trackingConfig, RepositoryInfo repoInfo)
        {
            string selfRepoPath = null;
            // For saving backward compatibility with the behavior of the Build.RepoLocalPath that was before this PR https://github.com/microsoft/azure-pipelines-agent/pull/3237
            // We need to change how we set the default value of this variable
            // We need to allow the setting of paths from RepositoryTrackingInfo for checkout tasks where path input was provided by the user
            // and this input is not point to the default location for this repository
            // This is the only case where the value of Build.RepoLocalPath variable is not pointing to the root of sources directory /s.
            // The new logic is not affecting single checkout jobs and jobs with multiple checkouts and default paths for Self repository
            if (RepositoryUtil.HasMultipleCheckouts(executionContext.JobSettings))
            {
                // get checkout task for self repo
                var selfCheckoutTask = GetSelfCheckoutTask(steps);

                // Check if the task has path input with custom path, if so we need to set as a value of selfRepoPath the value of SourcesDirectory from RepositoryTrackingInfo
                if (IsCheckoutToCustomPath(trackingConfig, repoInfo, selfCheckoutTask))
                {
                    selfRepoPath = trackingConfig.RepositoryTrackingInfo
                        .Where(repo => RepositoryUtil.IsPrimaryRepositoryName(repo.Identifier))
                        .Select(props => props.SourcesDirectory).FirstOrDefault();
                }
            }
            // For single checkout jobs and multicheckout jobs with default paths set selfRepoPath to the default sources directory
            if (selfRepoPath == null)
            {
                selfRepoPath = trackingConfig.SourcesDirectory;
            }

            return selfRepoPath;
        }

        private bool IsCheckoutToCustomPath(TrackingConfig trackingConfig, RepositoryInfo repoInfo, TaskStep selfCheckoutTask)
        {
            string path;
            string selfRepoName = RepositoryUtil.GetCloneDirectory(repoInfo.PrimaryRepository.Properties.Get<string>(Pipelines.RepositoryPropertyNames.Name));
            string defaultRepoCheckoutPath = Path.GetFullPath(Path.Combine(trackingConfig.SourcesDirectory, selfRepoName));

            return selfCheckoutTask != null
                    && selfCheckoutTask.Inputs.TryGetValue(PipelineConstants.CheckoutTaskInputs.Path, out path)
                    && !string.Equals(Path.GetFullPath(Path.Combine(trackingConfig.BuildDirectory, path)),
                        defaultRepoCheckoutPath,
                        IOUtil.FilePathStringComparison);
        }

        private TaskStep GetSelfCheckoutTask(IList<JobStep> steps)
        {
            return steps.Select(x => x as TaskStep)
                    .Where(task => task.IsCheckoutTask()
                        && task.Inputs.TryGetValue(PipelineConstants.CheckoutTaskInputs.Repository, out string repositoryAlias)
                        && RepositoryUtil.IsPrimaryRepositoryName(repositoryAlias)).FirstOrDefault();
        }

        private class RepositoryInfo
        {
            public Pipelines.RepositoryResource PrimaryRepository { set; get; }
            public Pipelines.RepositoryResource TriggeringRepository { set; get; }
            public ISourceProvider SourceProvider { set; get; }
        }
    }
}<|MERGE_RESOLUTION|>--- conflicted
+++ resolved
@@ -258,9 +258,6 @@
                 executionContext.SetVariable(Constants.Variables.Build.RepoGitSubmoduleCheckout, submoduleCheckout.Value.ToString());
             }
 
-<<<<<<< HEAD
-            executionContext.SetVariable(Constants.Variables.Build.RepoClean, repoCleanFromSelf.HasValue ? repoCleanFromSelf.Value.ToString() : "False");
-=======
             // This condition is for maintaining backward compatibility.
             // Remove the if-else condition and keep only the context inside the 'else' to set the default value in future releases.
             if (AgentKnobs.DisableCleanRepoDefaultValue.GetValue(UtilKnobValueContext.Instance()).AsBoolean())
@@ -274,7 +271,6 @@
             {
                 executionContext.SetVariable(Constants.Variables.Build.RepoClean, repoCleanFromSelf.HasValue ? repoCleanFromSelf.Value.ToString() : "False");
             }
->>>>>>> 693f71e0
         }
 
         private bool TryGetRepositoryInfoFromLocalPath(IExecutionContext executionContext, string localPath, out RepositoryInfo repoInfo)
