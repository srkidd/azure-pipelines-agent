// Copyright (c) Microsoft Corporation.
// Licensed under the MIT License.

using Agent.Sdk;
using Microsoft.TeamFoundation.DistributedTask.WebApi;
using Microsoft.VisualStudio.Services.Agent.Util;
using System;
using System.Collections.Generic;
using System.Threading;
using System.Threading.Tasks;
using Microsoft.TeamFoundation.DistributedTask.Expressions;
using Pipelines = Microsoft.TeamFoundation.DistributedTask.Pipelines;
using Microsoft.VisualStudio.Services.CircuitBreaker;
using Agent.Sdk.Knob;

namespace Microsoft.VisualStudio.Services.Agent.Worker
{
    public interface IStep
    {
        IExpressionNode Condition { get; set; }
        bool ContinueOnError { get; }
        string DisplayName { get; }
        Pipelines.StepTarget Target { get; }
        bool Enabled { get; }
        IExecutionContext ExecutionContext { get; set; }
        TimeSpan? Timeout { get; }
        Task RunAsync();
    }

    [ServiceLocator(Default = typeof(StepsRunner))]
    public interface IStepsRunner : IAgentService
    {
        Task RunAsync(IExecutionContext Context, IList<IStep> steps);
    }

    public sealed class StepsRunner : AgentService, IStepsRunner
    {
        private IJobServerQueue _jobServerQueue;

        private IJobServerQueue JobServerQueue => _jobServerQueue ??= HostContext.GetService<IJobServerQueue>();

        // StepsRunner should never throw exception to caller
        public async Task RunAsync(IExecutionContext jobContext, IList<IStep> steps)
        {
            ArgUtil.NotNull(jobContext, nameof(jobContext));
            ArgUtil.NotNull(steps, nameof(steps));

            // TaskResult:
            //  Abandoned (Server set this.)
            //  Canceled
            //  Failed
            //  Skipped
            //  Succeeded
            //  SucceededWithIssues
            CancellationTokenRegistration? jobCancelRegister = null;
            int stepIndex = 0;
            jobContext.Variables.Agent_JobStatus = jobContext.Result ?? TaskResult.Succeeded;
            foreach (IStep step in steps)
            {
                Trace.Info($"Processing step: DisplayName='{step.DisplayName}', ContinueOnError={step.ContinueOnError}, Enabled={step.Enabled}");
                ArgUtil.Equal(true, step.Enabled, nameof(step.Enabled));
                ArgUtil.NotNull(step.ExecutionContext, nameof(step.ExecutionContext));
                ArgUtil.NotNull(step.ExecutionContext.Variables, nameof(step.ExecutionContext.Variables));
                stepIndex++;

                // Start.
                step.ExecutionContext.Start();
                var taskStep = step as ITaskRunner;
                if (taskStep != null)
                {
                    HostContext.WritePerfCounter($"TaskStart_{taskStep.Task.Reference.Name}_{stepIndex}");
                }

                // Variable expansion.
                step.ExecutionContext.SetStepTarget(step.Target);
                List<string> expansionWarnings;
                step.ExecutionContext.Variables.RecalculateExpanded(out expansionWarnings);
                expansionWarnings?.ForEach(x => step.ExecutionContext.Warning(x));

                var expressionManager = HostContext.GetService<IExpressionManager>();
                try
                {
                    ArgUtil.NotNull(jobContext, nameof(jobContext)); // I am not sure why this is needed, but static analysis flagged all uses of jobContext below this point
                    // Register job cancellation call back only if job cancellation token not been fire before each step run
                    if (!jobContext.CancellationToken.IsCancellationRequested)
                    {
                        // Test the condition again. The job was canceled after the condition was originally evaluated.
                        jobCancelRegister = jobContext.CancellationToken.Register(() =>
                        {
                            // mark job as cancelled
                            jobContext.Result = TaskResult.Canceled;
                            jobContext.Variables.Agent_JobStatus = jobContext.Result;

                            step.ExecutionContext.Debug($"Re-evaluate condition on job cancellation for step: '{step.DisplayName}'.");
                            ConditionResult conditionReTestResult;
                            if (HostContext.AgentShutdownToken.IsCancellationRequested)
                            {
                                step.ExecutionContext.Debug($"Skip Re-evaluate condition on agent shutdown.");
                                conditionReTestResult = false;
                            }
                            else
                            {
                                try
                                {
                                    conditionReTestResult = expressionManager.Evaluate(step.ExecutionContext, step.Condition, hostTracingOnly: true);
                                }
                                catch (Exception ex)
                                {
                                    // Cancel the step since we get exception while re-evaluate step condition.
                                    Trace.Info("Caught exception from expression when re-test condition on job cancellation.");
                                    step.ExecutionContext.Error(ex);
                                    conditionReTestResult = false;
                                }
                            }

                            if (!conditionReTestResult.Value)
                            {
                                // Cancel the step.
                                Trace.Info("Cancel current running step.");
                                step.ExecutionContext.CancelToken();
                            }
                        });
                    }
                    else
                    {
                        if (jobContext.Result != TaskResult.Canceled)
                        {
                            // mark job as cancelled
                            jobContext.Result = TaskResult.Canceled;
                            jobContext.Variables.Agent_JobStatus = jobContext.Result;
                        }
                    }

                    // Evaluate condition.
                    step.ExecutionContext.Debug($"Evaluating condition for step: '{step.DisplayName}'");
                    Exception conditionEvaluateError = null;
                    ConditionResult conditionResult;
                    if (HostContext.AgentShutdownToken.IsCancellationRequested)
                    {
                        step.ExecutionContext.Debug($"Skip evaluate condition on agent shutdown.");
                        conditionResult = false;
                    }
                    else
                    {
                        try
                        {
                            conditionResult = expressionManager.Evaluate(step.ExecutionContext, step.Condition);
                        }
                        catch (Exception ex)
                        {
                            Trace.Info("Caught exception from expression.");
                            Trace.Error(ex);
                            conditionResult = false;
                            conditionEvaluateError = ex;
                        }
                    }

                    // no evaluate error but condition is false
                    if (!conditionResult.Value && conditionEvaluateError == null)
                    {
                        // Condition == false
                        Trace.Info("Skipping step due to condition evaluation.");
                        step.ExecutionContext.Complete(TaskResult.Skipped, resultCode: conditionResult.Trace);
                        continue;
                    }

                    if (conditionEvaluateError != null)
                    {
                        // fail the step since there is an evaluate error.
                        step.ExecutionContext.Error(conditionEvaluateError);
                        step.ExecutionContext.Complete(TaskResult.Failed);
                    }
                    else
                    {
                        // Run the step.
                        await RunStepAsync(step, jobContext.CancellationToken);
                    }
                }
                finally
                {
                    if (jobCancelRegister != null)
                    {
                        jobCancelRegister?.Dispose();
                        jobCancelRegister = null;
                    }
                }

                // Update the job result.
                if (step.ExecutionContext.Result == TaskResult.SucceededWithIssues ||
                    step.ExecutionContext.Result == TaskResult.Failed)
                {
                    Trace.Info($"Update job result with current step result '{step.ExecutionContext.Result}'.");
                    jobContext.Result = TaskResultUtil.MergeTaskResults(jobContext.Result, step.ExecutionContext.Result.Value);
                    jobContext.Variables.Agent_JobStatus = jobContext.Result;
                }
                else
                {
                    Trace.Info($"No need for updating job result with current step result '{step.ExecutionContext.Result}'.");
                }

                if (taskStep != null)
                {
                    HostContext.WritePerfCounter($"TaskCompleted_{taskStep.Task.Reference.Name}_{stepIndex}");
                }

                Trace.Info($"Current state: job state = '{jobContext.Result}'");
            }
        }

        private async Task RunStepAsync(IStep step, CancellationToken jobCancellationToken)
        {
            // Start the step.
            Trace.Info("Starting the step.");
            step.ExecutionContext.Section(StringUtil.Loc("StepStarting", step.DisplayName));
            step.ExecutionContext.SetTimeout(timeout: step.Timeout);

            step.ExecutionContext.Variables.Set(Constants.Variables.Task.SkipTranslatorForCheckout, Boolean.FalseString);

            // Windows may not be on the UTF8 codepage; try to fix that
            await SwitchToUtf8Codepage(step);

            try
            {
                await step.RunAsync();
            }
            catch (OperationCanceledException ex)
            {
                if (step.ExecutionContext.CancellationToken.IsCancellationRequested &&
                    !jobCancellationToken.IsCancellationRequested)
                {
                    Trace.Error($"Caught timeout exception from step: {ex.Message}");
                    step.ExecutionContext.Error(StringUtil.Loc("StepTimedOut"));
                    step.ExecutionContext.Result = TaskResult.Failed;
                }
                else
                {
                    // Log the exception and cancel the step.
                    Trace.Error($"Caught cancellation exception from step: {ex}");
                    step.ExecutionContext.Error(ex);
                    step.ExecutionContext.Result = TaskResult.Canceled;
                }
            }
            catch (Exception ex)
            {
                // Log the error and fail the step.
                Trace.Error($"Caught exception from step: {ex}");
                step.ExecutionContext.Error(ex);
                step.ExecutionContext.Result = TaskResult.Failed;
            }

            // Wait till all async commands finish.
            foreach (var command in step.ExecutionContext.AsyncCommands ?? new List<IAsyncCommandContext>())
            {
                try
                {
                    // wait async command to finish.
                    await command.WaitAsync();
                }
                catch (OperationCanceledException ex)
                {
                    if (step.ExecutionContext.CancellationToken.IsCancellationRequested &&
                        !jobCancellationToken.IsCancellationRequested)
                    {
                        // Log the timeout error, set step result to falied if the current result is not canceled.
                        Trace.Error($"Caught timeout exception from async command {command.Name}: {ex}");
                        step.ExecutionContext.Error(StringUtil.Loc("StepTimedOut"));

                        // if the step already canceled, don't set it to failed.
                        step.ExecutionContext.CommandResult = TaskResultUtil.MergeTaskResults(step.ExecutionContext.CommandResult, TaskResult.Failed);
                    }
                    else
                    {
                        // log and save the OperationCanceledException, set step result to canceled if the current result is not failed.
                        Trace.Error($"Caught cancellation exception from async command {command.Name}: {ex}");
                        step.ExecutionContext.Error(ex);

                        // if the step already failed, don't set it to canceled.
                        step.ExecutionContext.CommandResult = TaskResultUtil.MergeTaskResults(step.ExecutionContext.CommandResult, TaskResult.Canceled);
                    }
                }
                catch (Exception ex)
                {
                    // Log the error, set step result to falied if the current result is not canceled.
                    Trace.Error($"Caught exception from async command {command.Name}: {ex}");
                    step.ExecutionContext.Error(ex);

                    // if the step already canceled, don't set it to failed.
                    step.ExecutionContext.CommandResult = TaskResultUtil.MergeTaskResults(step.ExecutionContext.CommandResult, TaskResult.Failed);
                }
            }

            // Merge executioncontext result with command result
            if (step.ExecutionContext.CommandResult != null)
            {
                step.ExecutionContext.Result = TaskResultUtil.MergeTaskResults(step.ExecutionContext.Result, step.ExecutionContext.CommandResult.Value);
            }

            // Fixup the step result if ContinueOnError.
            if (step.ExecutionContext.Result == TaskResult.Failed && step.ContinueOnError)
            {
                step.ExecutionContext.Result = TaskResult.SucceededWithIssues;
                Trace.Info($"Updated step result: {step.ExecutionContext.Result}");
            }
            else
            {
                Trace.Info($"Step result: {step.ExecutionContext.Result}");
            }

            // Complete the step context.
            step.ExecutionContext.Section(StringUtil.Loc("StepFinishing", step.DisplayName));
            step.ExecutionContext.Complete();

<<<<<<< HEAD
            try
            {
                // We need to drain the queues after a task just in case if
                // there are a lot of items since it can cause some UI hangs.
                await JobServerQueue.DrainQueues();
            }
            catch (Exception ex)
=======
            if (!AgentKnobs.DisableDrainQueuesAfterTask.GetValue(step.ExecutionContext).AsBoolean())
>>>>>>> 1bc1fd15
            {
                try
                {
                    // We need to drain the queues after a task just in case if
                    // there are a lot of items since it can cause some UI hangs.
                    await JobServerQueue.DrainQueues();
                }
                catch (Exception ex)
                {
                    Trace.Error($"Error has occurred while draining queues, it can cause some UI glitches but it doesn't affect a pipeline execution itself: {ex}");
                    step.ExecutionContext.Error(ex);
                }
            }
        }

        private async Task SwitchToUtf8Codepage(IStep step)
        {
            if (!PlatformUtil.RunningOnWindows)
            {
                return;
            }

            try
            {
                if (step.ExecutionContext.Variables.Retain_Default_Encoding != true && Console.InputEncoding.CodePage != 65001)
                {
                    using (var p = HostContext.CreateService<IProcessInvoker>())
                    {
                        // Use UTF8 code page
                        int exitCode = await p.ExecuteAsync(workingDirectory: HostContext.GetDirectory(WellKnownDirectory.Work),
                                                fileName: WhichUtil.Which("chcp", true, Trace),
                                                arguments: "65001",
                                                environment: null,
                                                requireExitCodeZero: false,
                                                outputEncoding: null,
                                                killProcessOnCancel: false,
                                                redirectStandardIn: null,
                                                inheritConsoleHandler: true,
                                                continueAfterCancelProcessTreeKillAttempt: ProcessInvoker.ContinueAfterCancelProcessTreeKillAttemptDefault,
                                                cancellationToken: step.ExecutionContext.CancellationToken);
                        if (exitCode == 0)
                        {
                            Trace.Info("Successfully returned to code page 65001 (UTF8)");
                        }
                        else
                        {
                            Trace.Warning($"'chcp 65001' failed with exit code {exitCode}");
                        }
                    }
                }
            }
            catch (Exception ex)
            {
                Trace.Warning($"'chcp 65001' failed with exception {ex.Message}");
            }
        }
    }
}<|MERGE_RESOLUTION|>--- conflicted
+++ resolved
@@ -310,17 +310,7 @@
             step.ExecutionContext.Section(StringUtil.Loc("StepFinishing", step.DisplayName));
             step.ExecutionContext.Complete();
 
-<<<<<<< HEAD
-            try
-            {
-                // We need to drain the queues after a task just in case if
-                // there are a lot of items since it can cause some UI hangs.
-                await JobServerQueue.DrainQueues();
-            }
-            catch (Exception ex)
-=======
             if (!AgentKnobs.DisableDrainQueuesAfterTask.GetValue(step.ExecutionContext).AsBoolean())
->>>>>>> 1bc1fd15
             {
                 try
                 {
