--- conflicted
+++ resolved
@@ -465,7 +465,6 @@
 
         public static string GetDirectoryName(string path, PlatformUtil.OS platform)
         {
-<<<<<<< HEAD
             if (platform == PlatformUtil.OS.Windows)
             {
                 var paths = path.TrimEnd('\\', '/')
@@ -478,27 +477,13 @@
                 var paths = path.TrimEnd('/')
                                 .Split('/', StringSplitOptions.RemoveEmptyEntries);
                 Array.Resize(ref paths, paths.Length - 1);
-                return string.Join(Path.DirectorySeparatorChar, paths);
-            }
-=======
-            string retval = Path.GetDirectoryName(path.TrimEnd(Path.DirectorySeparatorChar, Path.AltDirectorySeparatorChar));
-            if (PlatformUtil.RunningOnWindows)
-            {
-                if (platform != PlatformUtil.OS.Windows)
-                {
-                    retval = retval.Replace("\\","/");
-                }
-            }
-            else
-            {
-                if (platform == PlatformUtil.OS.Windows)
-                {
-                    retval = retval.Replace("/","\\");
-                }
-            }
-            
-            return retval;
->>>>>>> 4d2dc241
+                var prefix = "";
+                if (path.StartsWith('/'))
+                {
+                    prefix = "/";
+                }
+                return prefix + string.Join('/', paths);
+            }
         }
     }
 }