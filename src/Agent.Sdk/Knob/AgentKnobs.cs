--- conflicted
+++ resolved
@@ -254,18 +254,17 @@
             new EnvironmentKnobSource("EnableIncompatibleBuildArtifactsPathResolution"),
             new BuiltInDefaultKnobSource("false"));
 
-<<<<<<< HEAD
         public static readonly Knob DisableAuthenticodeValidation = new Knob(
                nameof(DisableAuthenticodeValidation),
                "Disables authenticode validation for agent package during self update. Set this to any non-empty value to disable.",
                new EnvironmentKnobSource("DISABLE_AUTHENTICODE_VALIDATION"),
                new BuiltInDefaultKnobSource(string.Empty));
-=======
+
         public static readonly Knob DisableHashValidation = new Knob(
             nameof(DisableHashValidation),
             "If true, the agent will skip package hash validation during self-updating.",
             new EnvironmentKnobSource("DISABLE_HASH_VALIDATION"),
             new BuiltInDefaultKnobSource("false"));
->>>>>>> 90f40897
+
     }
 }