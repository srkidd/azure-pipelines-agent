// Copyright (c) Microsoft Corporation.
// Licensed under the MIT License.

using Microsoft.VisualStudio.Services.Agent.Util;
using System.Collections.Generic;
using System.IO;
using System.Runtime.Serialization;
using System.Text;
using System.Threading;

namespace Microsoft.VisualStudio.Services.Agent
{
    public enum SignatureVerificationMode
    {
        Error,
        Warning,
        None
    }

    public sealed class SignatureVerificationSettings
    {
        [DataMember(EmitDefaultValue = false)]
        public SignatureVerificationMode Mode { get; set; }

        [DataMember(EmitDefaultValue = false)]
        public List<string> Fingerprints { get; set; }
    }

    //
    // Settings are persisted in this structure
    //
    [DataContract]
    public sealed class AgentSettings
    {
        [DataMember(EmitDefaultValue = false)]
        public bool AcceptTeeEula { get; set; }

        [DataMember(EmitDefaultValue = false)]
        public int AgentId { get; set; }

        [DataMember(EmitDefaultValue = false)]
        public string AgentCloudId { get; set; }

        [DataMember(EmitDefaultValue = false)]
        public string AgentName { get; set; }

        [DataMember(EmitDefaultValue = false)]
        public bool AlwaysExtractTask { get; set; }

        [DataMember(EmitDefaultValue = false)]
        public bool EnableServiceSidTypeUnrestricted { get; set; }

        [IgnoreDataMember]
        public bool IsMSHosted => AgentCloudId != null;

        [DataMember(EmitDefaultValue = false)]
        public string Fingerprint
        {
            // This setter is for backwards compatibility with the top level fingerprint setting
            set
            {
                // prefer the new config format to the old
                if (SignatureVerification == null && value != null)
                {
                    SignatureVerification = new SignatureVerificationSettings()
                    {
                        Mode = SignatureVerificationMode.Error,
                        Fingerprints = new List<string>() { value }
                    };
                }
            }
        }

        [DataMember(EmitDefaultValue = false)]
        public string NotificationPipeName { get; set; }

        [DataMember(EmitDefaultValue = false)]
        public string NotificationSocketAddress { get; set; }

        [DataMember(EmitDefaultValue = false)]
        public bool SkipCapabilitiesScan { get; set; }

        [DataMember(EmitDefaultValue = false)]
        public bool SkipSessionRecover { get; set; }

        [DataMember(EmitDefaultValue = false)]
        public SignatureVerificationSettings SignatureVerification { get; set; }

        [DataMember(EmitDefaultValue = false)]
        public bool DisableLogUploads { get; set; }

        [DataMember(EmitDefaultValue = false)]
        public bool ReStreamLogsToFiles { get; set; }

        [DataMember(EmitDefaultValue = false)]
        public int PoolId { get; set; }

        [DataMember(EmitDefaultValue = false)]
        public string PoolName { get; set; }

        [DataMember(EmitDefaultValue = false)]
        public string ServerUrl { get; set; }

        [DataMember(EmitDefaultValue = false)]
        public string WorkFolder { get; set; }

        // Do not use Project Name any more to save in agent settings file. Ensure to use ProjectId.
        // Deployment Group scenario will not work for project rename scenario if we work with projectName
        [DataMember(EmitDefaultValue = false)]
        public string ProjectName { get; set; }

        [DataMember(EmitDefaultValue = false)]
        public int MachineGroupId { get; set; }

        [DataMember(EmitDefaultValue = false)]
        public int DeploymentGroupId { get; set; }

        [DataMember(EmitDefaultValue = false)]
        public string ProjectId { get; set; }

        [DataMember(EmitDefaultValue = false)]
        public string CollectionName { get; set; }

        [DataMember(EmitDefaultValue = false)]
        public string MonitorSocketAddress { get; set; }

        [DataMember(EmitDefaultValue = false)]
        public int EnvironmentId { get; set; }

        [DataMember(EmitDefaultValue = false)]
        public int EnvironmentVMResourceId { get; set; }

        [DataMember(EmitDefaultValue = false)]
        public string EnvironmentName { get; set; }

        [DataMember(EmitDefaultValue = false)]
        public int MaxDedupParallelism { get; set; }
<<<<<<< HEAD

        [DataMember(EmitDefaultValue = false)]
        public bool DebugMode { get; set; }
=======
>>>>>>> c660a56d
    }

    [DataContract]
    public sealed class AutoLogonSettings
    {
        [DataMember(EmitDefaultValue = false)]
        public string UserDomainName { get; set; }

        [DataMember(EmitDefaultValue = false)]
        public string UserName { get; set; }
    }

    [DataContract]
    public sealed class AgentRuntimeOptions
    {
        [DataMember(EmitDefaultValue = false)]
        /// <summary>Use SecureChannel (only valid on Windows)</summary>
        public bool GitUseSecureChannel { get; set; }
    }

    [DataContract]
    public class SetupInfo
    {
        [DataMember]
        public string Group { get; set; }

        [DataMember]
        public string Detail { get; set; }
    }

    [ServiceLocator(Default = typeof(ConfigurationStore))]
    public interface IConfigurationStore : IAgentService
    {
        string RootFolder { get; }
        bool IsConfigured();
        bool IsServiceConfigured();
        bool IsAutoLogonConfigured();
        bool HasCredentials();
        CredentialData GetCredentials();
        AgentSettings GetSettings();
        void SaveCredential(CredentialData credential);
        void SaveSettings(AgentSettings settings);
        void DeleteCredential();
        void DeleteSettings();
        void DeleteAutoLogonSettings();
        void SaveAutoLogonSettings(AutoLogonSettings settings);
        AutoLogonSettings GetAutoLogonSettings();
        AgentRuntimeOptions GetAgentRuntimeOptions();
        IEnumerable<SetupInfo> GetSetupInfo();
        void SaveAgentRuntimeOptions(AgentRuntimeOptions options);
        void DeleteAgentRuntimeOptions();
    }

    public sealed class ConfigurationStore : AgentService, IConfigurationStore
    {
        private string _binPath;
        private string _configFilePath;
        private string _credFilePath;
        private string _serviceConfigFilePath;
        private string _autoLogonSettingsFilePath;
        private string _runtimeOptionsFilePath;
        private string _setupInfoFilePath;

        private CredentialData _creds;
        private AgentSettings _settings;
        private AutoLogonSettings _autoLogonSettings;
        private AgentRuntimeOptions _runtimeOptions;
        private IEnumerable<SetupInfo> _setupInfo;

        public override void Initialize(IHostContext hostContext)
        {
            base.Initialize(hostContext);

            var currentAssemblyLocation = System.Reflection.Assembly.GetEntryAssembly().Location;
            Trace.Info("currentAssemblyLocation: {0}", currentAssemblyLocation);

            _binPath = HostContext.GetDirectory(WellKnownDirectory.Bin);
            Trace.Info("binPath: {0}", _binPath);

            RootFolder = HostContext.GetDirectory(WellKnownDirectory.Root);
            Trace.Info("RootFolder: {0}", RootFolder);

            _configFilePath = hostContext.GetConfigFile(WellKnownConfigFile.Agent);
            Trace.Info("ConfigFilePath: {0}", _configFilePath);

            _credFilePath = hostContext.GetConfigFile(WellKnownConfigFile.Credentials);
            Trace.Info("CredFilePath: {0}", _credFilePath);

            _serviceConfigFilePath = hostContext.GetConfigFile(WellKnownConfigFile.Service);
            Trace.Info("ServiceConfigFilePath: {0}", _serviceConfigFilePath);

            _autoLogonSettingsFilePath = hostContext.GetConfigFile(WellKnownConfigFile.Autologon);
            Trace.Info("AutoLogonSettingsFilePath: {0}", _autoLogonSettingsFilePath);

            _runtimeOptionsFilePath = hostContext.GetConfigFile(WellKnownConfigFile.Options);
            Trace.Info("RuntimeOptionsFilePath: {0}", _runtimeOptionsFilePath);

            _setupInfoFilePath = hostContext.GetConfigFile(WellKnownConfigFile.SetupInfo);
            Trace.Info("SetupInfoFilePath: {0}", _setupInfoFilePath);
        }

        public string RootFolder { get; private set; }

        public bool HasCredentials()
        {
            Trace.Info("HasCredentials()");
            bool credsStored = (new FileInfo(_credFilePath)).Exists;
            Trace.Info("stored {0}", credsStored);
            return credsStored;
        }

        public bool IsConfigured()
        {
            Trace.Info("IsConfigured()");
            bool configured = (new FileInfo(_configFilePath)).Exists;
            Trace.Info("IsConfigured: {0}", configured);
            return configured;
        }

        public bool IsServiceConfigured()
        {
            Trace.Info("IsServiceConfigured()");
            bool serviceConfigured = (new FileInfo(_serviceConfigFilePath)).Exists;
            Trace.Info($"IsServiceConfigured: {serviceConfigured}");
            return serviceConfigured;
        }

        public bool IsAutoLogonConfigured()
        {
            Trace.Entering();
            bool autoLogonConfigured = (new FileInfo(_autoLogonSettingsFilePath)).Exists;
            Trace.Info($"IsAutoLogonConfigured: {autoLogonConfigured}");
            return autoLogonConfigured;
        }

        public CredentialData GetCredentials()
        {
            if (_creds == null)
            {
                _creds = IOUtil.LoadObject<CredentialData>(_credFilePath);
            }

            return _creds;
        }

        public AgentSettings GetSettings()
        {
            if (_settings == null)
            {
                AgentSettings configuredSettings = null;
                if (File.Exists(_configFilePath))
                {
                    string json = File.ReadAllText(_configFilePath, Encoding.UTF8);
                    Trace.Info($"Read setting file: {json.Length} chars");
                    configuredSettings = StringUtil.ConvertFromJson<AgentSettings>(json);
                }

                ArgUtil.NotNull(configuredSettings, nameof(configuredSettings));
                _settings = configuredSettings;
            }

            return _settings;
        }

        public AutoLogonSettings GetAutoLogonSettings()
        {
            if (_autoLogonSettings == null)
            {
                _autoLogonSettings = IOUtil.LoadObject<AutoLogonSettings>(_autoLogonSettingsFilePath);
            }

            return _autoLogonSettings;
        }

        public IEnumerable<SetupInfo> GetSetupInfo()
        {
            if (_setupInfo == null)
            {
                if (File.Exists(_setupInfoFilePath))
                {
                    Trace.Info($"Load machine setup info from {_setupInfoFilePath}");
                    _setupInfo = IOUtil.LoadObject<List<SetupInfo>>(_setupInfoFilePath);
                }
                else
                {
                    _setupInfo = new List<SetupInfo>();
                }
            }

            return _setupInfo;
        }

        public void SaveCredential(CredentialData credential)
        {
            ArgUtil.NotNull(credential, nameof(credential));
            Trace.Info("Saving {0} credential @ {1}", credential.Scheme, _credFilePath);
            if (File.Exists(_credFilePath))
            {
                // Delete existing credential file first, since the file is hidden and not able to overwrite.
                Trace.Info("Delete exist agent credential file.");
                IOUtil.DeleteFile(_credFilePath);
            }

            IOUtil.SaveObject(credential, _credFilePath);
            Trace.Info("Credentials Saved.");
            File.SetAttributes(_credFilePath, File.GetAttributes(_credFilePath) | FileAttributes.Hidden);
        }

        public void SaveSettings(AgentSettings settings)
        {
            Trace.Info("Saving agent settings.");
            if (File.Exists(_configFilePath))
            {
                // Delete existing agent settings file first, since the file is hidden and not able to overwrite.
                Trace.Info("Delete exist agent settings file.");
                IOUtil.DeleteFile(_configFilePath);
            }

            IOUtil.SaveObject(settings, _configFilePath);
            Trace.Info("Settings Saved.");
            File.SetAttributes(_configFilePath, File.GetAttributes(_configFilePath) | FileAttributes.Hidden);
        }

        public void SaveAutoLogonSettings(AutoLogonSettings autoLogonSettings)
        {
            Trace.Info("Saving autologon settings.");
            if (File.Exists(_autoLogonSettingsFilePath))
            {
                // Delete existing autologon settings file first, since the file is hidden and not able to overwrite.
                Trace.Info("Delete existing autologon settings file.");
                IOUtil.DeleteFile(_autoLogonSettingsFilePath);
            }

            IOUtil.SaveObject(autoLogonSettings, _autoLogonSettingsFilePath);
            Trace.Info("AutoLogon settings Saved.");
            File.SetAttributes(_autoLogonSettingsFilePath, File.GetAttributes(_autoLogonSettingsFilePath) | FileAttributes.Hidden);
        }

        public void DeleteCredential()
        {
            IOUtil.Delete(_credFilePath, default(CancellationToken));
        }

        public void DeleteSettings()
        {
            IOUtil.Delete(_configFilePath, default(CancellationToken));
        }

        public void DeleteAutoLogonSettings()
        {
            IOUtil.Delete(_autoLogonSettingsFilePath, default(CancellationToken));
        }

        public AgentRuntimeOptions GetAgentRuntimeOptions()
        {
            if (_runtimeOptions == null && File.Exists(_runtimeOptionsFilePath))
            {
                _runtimeOptions = IOUtil.LoadObject<AgentRuntimeOptions>(_runtimeOptionsFilePath);
            }

            return _runtimeOptions;
        }

        public void SaveAgentRuntimeOptions(AgentRuntimeOptions options)
        {
            Trace.Info("Saving runtime options.");
            if (File.Exists(_runtimeOptionsFilePath))
            {
                // Delete existing runtime options file first, since the file is hidden and not able to overwrite.
                Trace.Info("Delete exist runtime options file.");
                IOUtil.DeleteFile(_runtimeOptionsFilePath);
            }

            IOUtil.SaveObject(options, _runtimeOptionsFilePath);
            Trace.Info("Options Saved.");
            File.SetAttributes(_runtimeOptionsFilePath, File.GetAttributes(_runtimeOptionsFilePath) | FileAttributes.Hidden);
        }

        public void DeleteAgentRuntimeOptions()
        {
            IOUtil.Delete(_runtimeOptionsFilePath, default(CancellationToken));
        }
    }
}<|MERGE_RESOLUTION|>--- conflicted
+++ resolved
@@ -135,12 +135,6 @@
 
         [DataMember(EmitDefaultValue = false)]
         public int MaxDedupParallelism { get; set; }
-<<<<<<< HEAD
-
-        [DataMember(EmitDefaultValue = false)]
-        public bool DebugMode { get; set; }
-=======
->>>>>>> c660a56d
     }
 
     [DataContract]
